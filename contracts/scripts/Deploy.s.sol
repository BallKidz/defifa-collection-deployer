--- conflicted
+++ resolved
@@ -167,11 +167,7 @@
     DefifaDelegate _defifaDelegateCodeOrigin = new DefifaDelegate();
 
     // Deploy the deployer.
-<<<<<<< HEAD
-    defifaDeployer = new DefifaDeployer(address(_defifaDelegateCodeOrigin), controller, JBTokens.ETH);
-=======
-    DefifaDeployer defifaDeployer = new DefifaDeployer(controller, JBTokens.ETH);
->>>>>>> 71e2883d
+    DefifaDeployer defifaDeployer = new DefifaDeployer(address(_defifaDelegateCodeOrigin), controller, JBTokens.ETH);
 
     // Set the owner as the governor (done here to easily count future nonces)
     _delegateData.owner = computeCreateAddress(address(this), vm.getNonce(address(this)) + 1);
