<<<<<<< HEAD
// SPDX-License-Identifier: UNLICENSED
pragma solidity ^0.8.13;

import "forge-std/Test.sol";
import "../src/DefifaGovernor.sol";
import "../src/DefifaTiered721Delegate.sol";

import "@jbx-protocol/juice-nft-rewards/contracts/forge-test/utils/TestBaseWorkflow.sol";
import "@jbx-protocol/juice-nft-rewards/contracts/structs/JBDeployTiered721DelegateData.sol";
import "@jbx-protocol/juice-nft-rewards/contracts/structs/JBLaunchProjectData.sol";
import "@jbx-protocol/juice-nft-rewards/contracts/JBTiered721DelegateStore.sol";

contract DefifaGovernorTest is TestBaseWorkflow {
    DefifaGovernor public governor;
    DefifaTiered721Delegate public nfts;

    address projectOwner = address(bytes20(keccak256('projectOwner')));

    function setUp() virtual override public {
        super.setUp();

        
    }

    function testReceiveVotingPower(uint8 nTiers, uint8 tier) public {
        vm.assume(nTiers >= tier);
        vm.assume(tier != 0);

        address _user = address(bytes20(keccak256('user')));

       (
           uint256 _projectId,
           DefifaTiered721Delegate _nft,
           DefifaGovernor _governor
       ) = createDefifaProject(uint256(nTiers));

        // User should have no voting power
        assertEq(
            _governor.getVotes(_user, block.number - 1),
            0
        );

        // fund user
        vm.deal(_user, 1 ether);

        // Build metadata to buy specific NFT
        uint16[] memory rawMetadata = new uint16[](1);
        rawMetadata[0] = uint16(tier); // reward tier
        bytes memory metadata = abi.encode(
            bytes32(0),
            type(IJB721Delegate).interfaceId,
            false,
            false,
            false,
            rawMetadata
        );

        // Pay to the project and mint an NFT
        vm.prank(_user);
       _terminals[0].pay{value: 1 ether}(
           _projectId,
           1 ether,
           address(0),
           _user,
           0,
           true,
           "",
           metadata
       );

       // Set the delegate as the user themselves
       vm.prank(_user);
       _nft.setTierDelegate(_user, uint256(tier));

       // Forward 1 block, user should receive all the voting power of the tier, as its the only NFT
       vm.roll(block.number + 1);
        assertEq(
          _governor.MAX_VOTING_POWER_TIER(),
          _governor.getVotes(_user, block.number - 1)
       );
    }

       function testSetRedemptionRates() public {
        uint8 nTiers = 10;
        address[] memory _users = new address[](nTiers);

       (
           uint256 _projectId,
           DefifaTiered721Delegate _nft,
           DefifaGovernor _governor
       ) = createDefifaProject(uint256(nTiers));

        for (uint i = 0; i < nTiers; i++) {
            // Generate a new address for each tier
            _users[i] = address(bytes20(keccak256(abi.encode('user', Strings.toString(i)))));

            // fund user
            vm.deal(_users[i], 1 ether);

            // Build metadata to buy specific NFT
            uint16[] memory rawMetadata = new uint16[](1);
            rawMetadata[0] = uint16(i + 1); // reward tier, 1 indexed
            bytes memory metadata = abi.encode(
                bytes32(0),
                type(IJB721Delegate).interfaceId,
                false,
                false,
                false,
                rawMetadata
            );

            // Pay to the project and mint an NFT
            vm.prank(_users[i]);
            _terminals[0].pay{value: 1 ether}(
                _projectId,
                1 ether,
                address(0),
                _users[i],
                0,
                true,
                "",
                metadata
            );

            // Set the delegate as the user themselves
            vm.prank(_users[i]);
            _nft.setTierDelegate(_users[i], uint256(i + 1));

            // Forward 1 block, user should receive all the voting power of the tier, as its the only NFT
            vm.roll(block.number + 1);
            assertEq(
                _governor.MAX_VOTING_POWER_TIER(),
                _governor.getVotes(_users[i], block.number - 1)
            );
        }

        address[] memory targets = new address[](1);
        uint256[] memory values = new uint256[](1);
        bytes[] memory calldatas = new bytes[](1);

        // Generate the scorecards 
        DefifaTierRedemptionWeight[] memory scorecards = new DefifaTierRedemptionWeight[](nTiers);

        for (uint i = 0; i < scorecards.length; i++) {
            scorecards[i].id = i + 1;
            scorecards[i].redemptionWeight = 1_000_000_000 / scorecards.length;
        }

        targets[0] = address(_nft);
        calldatas[0] = abi.encodeCall(_nft.setTierRedemptionWeights, scorecards);

        // Create the proposal
        uint256 _proposalId = _governor.propose(
            targets,
            values,
            calldatas,
            "Governance!"
        );

        // The voting delay has to be the intial one
        assertEq(
            _governor.votingDelay(),
            _governor.INITIAL_VOTING_DELAY_AFTER_DEPLOYMENT() / 12
        );

        // Forward time so voting becomes active
        vm.roll(block.number + _governor.votingDelay() + 1);
        // '_governor.votingDelay()' internally uses the timestamp and not the block number, so we have to modify it for the next assert
        vm.warp(block.timestamp + _governor.INITIAL_VOTING_DELAY_AFTER_DEPLOYMENT() + 1);

        // The initial voting delay should now have passed and it should be using the regular one
        assertEq(
            _governor.votingDelay(),
            _governor.VOTING_DELAY() / 12
        );

        // All the users vote 
        // 0 = Against
        // 1 = For
        // 2 = Abstain
        for (uint i = 0; i < _users.length; i++) {
            vm.prank(_users[i]);
            _governor.castVote(
                _proposalId,
                1
            );
        }

        // Forward time to the block after voting closes
        vm.roll(_governor.proposalDeadline(_proposalId) + 1);
        
        // Execute the proposal
        _governor.execute(
            targets,
            values,
            calldatas,
            keccak256("Governance!")
        );

        // Verify that the redemptionWeights actually changed
        for (uint i = 0; i < scorecards.length; i++) {
            assertEq(
                _nft.tierRedemptionWeights(scorecards[i].id),
                scorecards[i].redemptionWeight
            );
            scorecards[i].id = i + 1;
            scorecards[i].redemptionWeight = 1_000_000_000 / scorecards.length;
        }
    }

    // ----- internal helpers ------
    function createDefifaProject(uint256 nTiers) internal returns (uint256 projectId, DefifaTiered721Delegate nft, DefifaGovernor governor) {
        (
            JBDeployTiered721DelegateData memory NFTRewardDeployerData,
            JBLaunchProjectData memory launchProjectData
        ) = createData(nTiers);

        projectId = _jbController.projects().count() + 1;

        nft = new DefifaTiered721Delegate(
            projectId,
            NFTRewardDeployerData.directory,
            NFTRewardDeployerData.name,
            NFTRewardDeployerData.symbol,
            NFTRewardDeployerData.fundingCycleStore,
            NFTRewardDeployerData.baseUri,
            NFTRewardDeployerData.tokenUriResolver,
            NFTRewardDeployerData.contractUri,
            NFTRewardDeployerData.tiers,
            NFTRewardDeployerData.store,
            NFTRewardDeployerData.flags
        );

        launchProjectData.metadata.dataSource = address(nft);
        launchProjectData.metadata.useDataSourceForPay = true;
        launchProjectData.metadata.useDataSourceForRedeem = true;

        _jbController.launchProjectFor(
            projectOwner, // owner
            launchProjectData.projectMetadata,
            launchProjectData.data,
            launchProjectData.metadata,
            launchProjectData.mustStartAtOrAfter,
            launchProjectData.groupedSplits,
            launchProjectData.fundAccessConstraints,
            launchProjectData.terminals,
            launchProjectData.memo
        );

        governor = new DefifaGovernor(
            nft
        );

        // Transfer the ownership so governance can control the settings of the RewardsNFT
        nft.transferOwnership(address(governor));
    }

    // Create launchProjectFor(..) payload
    string name = 'NAME';
    string symbol = 'SYM';
    string baseUri = 'http://www.null.com/';
    string contractUri = 'ipfs://null';
    address reserveBeneficiary = address(bytes20(keccak256('reserveBeneficiary')));
    //QmWmyoMoctfbAaiEs2G46gpeUmhqFRDW6KWo64y5r581Vz
    bytes32[] tokenUris = [
        bytes32(0x7D5A99F603F231D53A4F39D1521F98D2E8BB279CF29BEBFD0687DC98458E7F89),
        bytes32(0x7D5A99F603F231D53A4F39D1521F98D2E8BB279CF29BEBFD0687DC98458E7F89),
        bytes32(0x7D5A99F603F231D53A4F39D1521F98D2E8BB279CF29BEBFD0687DC98458E7F89),
        bytes32(0x7D5A99F603F231D53A4F39D1521F98D2E8BB279CF29BEBFD0687DC98458E7F89),
        bytes32(0x7D5A99F603F231D53A4F39D1521F98D2E8BB279CF29BEBFD0687DC98458E7F89),
        bytes32(0x7D5A99F603F231D53A4F39D1521F98D2E8BB279CF29BEBFD0687DC98458E7F89),
        bytes32(0x7D5A99F603F231D53A4F39D1521F98D2E8BB279CF29BEBFD0687DC98458E7F89),
        bytes32(0x7D5A99F603F231D53A4F39D1521F98D2E8BB279CF29BEBFD0687DC98458E7F89),
        bytes32(0x7D5A99F603F231D53A4F39D1521F98D2E8BB279CF29BEBFD0687DC98458E7F89),
        bytes32(0x7D5A99F603F231D53A4F39D1521F98D2E8BB279CF29BEBFD0687DC98458E7F89)
    ];
    
    function createData(uint256 n_tiers)
        internal
        returns (
            JBDeployTiered721DelegateData memory NFTRewardDeployerData,
            JBLaunchProjectData memory launchProjectData
        )
    {
        JB721TierParams[] memory tierParams = new JB721TierParams[](n_tiers);

        for (uint256 i; i < n_tiers; i++) {
            tierParams[i] = JB721TierParams({
                contributionFloor: 1 ether,
                lockedUntil: 0,
                initialQuantity: 1000,
                votingUnits: 100,
                reservedRate: 1001,
                reservedTokenBeneficiary: address(0),
                encodedIPFSUri: tokenUris[i % tokenUris.length], // this way we dont need more tokenUris
                shouldUseBeneficiaryAsDefault: false
            });
        }

        NFTRewardDeployerData = JBDeployTiered721DelegateData({
            directory: _jbDirectory,
            name: name,
            symbol: symbol,
            fundingCycleStore: _jbFundingCycleStore,
            baseUri: baseUri,
            tokenUriResolver: IJBTokenUriResolver(address(0)),
            contractUri: contractUri,
            owner: _projectOwner,
            tiers: tierParams,
            reservedTokenBeneficiary: reserveBeneficiary,
            store: new JBTiered721DelegateStore(),
            flags: JBTiered721Flags({
                lockReservedTokenChanges: false,
                lockVotingUnitChanges: false
            })
        });

        launchProjectData = JBLaunchProjectData({
            projectMetadata: _projectMetadata,
            data: _data,
            metadata: _metadata,
            mustStartAtOrAfter: 0,
            groupedSplits: _groupedSplits,
            fundAccessConstraints: _fundAccessConstraints,
            terminals: _terminals,
            memo: ""
        });
    }
}
=======
// // SPDX-License-Identifier: UNLICENSED
// pragma solidity ^0.8.13;

// import "forge-std/Test.sol";
// import "../src/DefifaGovernor.sol";
// import "../src/DefifaTiered721Delegate.sol";

// import "@jbx-protocol/juice-nft-rewards/contracts/forge-test/utils/TestBaseWorkflow.sol";
// import "@jbx-protocol/juice-nft-rewards/contracts/structs/JBDeployTiered721DelegateData.sol";
// import "@jbx-protocol/juice-nft-rewards/contracts/structs/JBLaunchProjectData.sol";
// import "@jbx-protocol/juice-nft-rewards/contracts/JBTiered721DelegateStore.sol";

// contract DefifaGovernorTest is TestBaseWorkflow {
//     DefifaGovernor public governor;
//     DefifaTiered721Delegate public nfts;

//     address projectOwner = address(bytes20(keccak256("projectOwner")));

//     function setUp() public virtual override {
//         super.setUp();
//     }

//     function testReceiveVotingPower(uint8 nTiers, uint8 tier) public {
//         vm.assume(nTiers >= tier);
//         vm.assume(tier != 0);

//         address _user = address(bytes20(keccak256("user")));

//         (
//             uint256 _projectId,
//             DefifaTiered721Delegate _nft,
//             DefifaGovernor _governor
//         ) = createDefifaProject(uint256(nTiers));

//         // User should have no voting power
//         assertEq(_governor.getVotes(_user, block.number - 1), 0);

//         // fund user
//         vm.deal(_user, 1 ether);

//         // Build metadata to buy specific NFT
//         uint16[] memory rawMetadata = new uint16[](1);
//         rawMetadata[0] = uint16(tier); // reward tier
//         bytes memory metadata = abi.encode(
//             bytes32(0),
//             type(IJB721Delegate).interfaceId,
//             false,
//             false,
//             false,
//             rawMetadata
//         );

//         // Pay to the project and mint an NFT
//         vm.prank(_user);
//         _terminals[0].pay{value: 1 ether}(
//             _projectId,
//             1 ether,
//             address(0),
//             _user,
//             0,
//             true,
//             "",
//             metadata
//         );

//         // Set the delegate as the user themselves
//         vm.prank(_user);
//         // TODO: update tests
//         // _nft.setTierDelegate(_user, uint256(tier));

//         // Forward 1 block, user should receive all the voting power of the tier, as its the only NFT
//         vm.roll(block.number + 1);
//         assertEq(
//             _governor.MAX_VOTING_POWER_TIER(),
//             _governor.getVotes(_user, block.number - 1)
//         );
//     }

//     function testSetRedemptionRates() public {
//         uint8 nTiers = 10;
//         address[] memory _users = new address[](nTiers);

//         (
//             uint256 _projectId,
//             DefifaTiered721Delegate _nft,
//             DefifaGovernor _governor
//         ) = createDefifaProject(uint256(nTiers));

//         for (uint256 i = 0; i < nTiers; i++) {
//             // Generate a new address for each tier
//             _users[i] = address(
//                 bytes20(keccak256(abi.encode("user", Strings.toString(i))))
//             );

//             // fund user
//             vm.deal(_users[i], 1 ether);

//             // Build metadata to buy specific NFT
//             uint16[] memory rawMetadata = new uint16[](1);
//             rawMetadata[0] = uint16(i + 1); // reward tier, 1 indexed
//             bytes memory metadata = abi.encode(
//                 bytes32(0),
//                 type(IJB721Delegate).interfaceId,
//                 false,
//                 false,
//                 false,
//                 rawMetadata
//             );

//             // Pay to the project and mint an NFT
//             vm.prank(_users[i]);
//             _terminals[0].pay{value: 1 ether}(
//                 _projectId,
//                 1 ether,
//                 address(0),
//                 _users[i],
//                 0,
//                 true,
//                 "",
//                 metadata
//             );

//             // Set the delegate as the user themselves
//             // vm.prank(_users[i]);
//             // _nft.setTierDelegate(_users[i], uint256(i + 1));

//             // Forward 1 block, user should receive all the voting power of the tier, as its the only NFT
//             vm.roll(block.number + 1);
//             assertEq(
//                 _governor.MAX_VOTING_POWER_TIER(),
//                 _governor.getVotes(_users[i], block.number - 1)
//             );
//         }

//         address[] memory targets = new address[](1);
//         uint256[] memory values = new uint256[](1);
//         bytes[] memory calldatas = new bytes[](1);

//         // Generate the scorecards
//         DefifaTierRedemptionWeight[]
//             memory scorecards = new DefifaTierRedemptionWeight[](nTiers);

//         for (uint256 i = 0; i < scorecards.length; i++) {
//             scorecards[i].id = i + 1;
//             scorecards[i].redemptionWeight = 1_000_000_000 / scorecards.length;
//         }

//         targets[0] = address(_nft);
//         calldatas[0] = abi.encodeCall(
//             _nft.setTierRedemptionWeights,
//             scorecards
//         );

//         // Forward time so proposals can be created
//         vm.warp(block.timestamp + _governor.proposalCreationThreshold() + 1);

//         // Create the proposal
//         uint256 _proposalId = _governor.propose(
//             targets,
//             values,
//             calldatas,
//             "Governance!"
//         );

//         // Forward time so voting becomes active
//         vm.roll(block.number + _governor.votingDelay() + 1);

//         // All the users vote
//         // 0 = Against
//         // 1 = For
//         // 2 = Abstain
//         for (uint256 i = 0; i < _users.length; i++) {
//             vm.prank(_users[i]);
//             _governor.castVote(_proposalId, 1);
//         }

//         // Forward time to the block after voting closes
//         vm.roll(_governor.proposalDeadline(_proposalId) + 1);

//         // Execute the proposal
//         _governor.execute(targets, values, calldatas, keccak256("Governance!"));

//         // Verify that the redemptionWeights actually changed
//         for (uint256 i = 0; i < scorecards.length; i++) {
//             assertEq(
//                 _nft.tierRedemptionWeights(scorecards[i].id),
//                 scorecards[i].redemptionWeight
//             );
//             scorecards[i].id = i + 1;
//             scorecards[i].redemptionWeight = 1_000_000_000 / scorecards.length;
//         }
//     }

//     function testWithInvalidRedemptionRates() public {
//         uint8 nTiers = 10;
//         address[] memory _users = new address[](nTiers);

//         (
//             uint256 _projectId,
//             DefifaTiered721Delegate _nft,
//             DefifaGovernor _governor
//         ) = createDefifaProject(uint256(nTiers));

//         for (uint256 i = 0; i < nTiers; i++) {
//             // Generate a new address for each tier
//             _users[i] = address(
//                 bytes20(keccak256(abi.encode("user", Strings.toString(i))))
//             );

//             // fund user
//             vm.deal(_users[i], 1 ether);

//             // Build metadata to buy specific NFT
//             uint16[] memory rawMetadata = new uint16[](1);
//             rawMetadata[0] = uint16(i + 1); // reward tier, 1 indexed
//             bytes memory metadata = abi.encode(
//                 bytes32(0),
//                 type(IJB721Delegate).interfaceId,
//                 false,
//                 false,
//                 false,
//                 rawMetadata
//             );

//             // Pay to the project and mint an NFT
//             vm.prank(_users[i]);
//             _terminals[0].pay{value: 1 ether}(
//                 _projectId,
//                 1 ether,
//                 address(0),
//                 _users[i],
//                 0,
//                 true,
//                 "",
//                 metadata
//             );

//             // Set the delegate as the user themselves
//             // TODO: update tests
//             // vm.prank(_users[i]);
//             // _nft.setTierDelegate(_users[i], uint256(i + 1));

//             // Forward 1 block, user should receive all the voting power of the tier, as its the only NFT
//             vm.roll(block.number + 1);
//             assertEq(
//                 _governor.MAX_VOTING_POWER_TIER(),
//                 _governor.getVotes(_users[i], block.number - 1)
//             );
//         }

//         address[] memory targets = new address[](1);
//         uint256[] memory values = new uint256[](1);
//         bytes[] memory calldatas = new bytes[](1);

//         // Generate the scorecards
//         DefifaTierRedemptionWeight[]
//             memory scorecards = new DefifaTierRedemptionWeight[](nTiers);

//         for (uint256 i = 0; i < scorecards.length; i++) {
//             scorecards[i].id = i + 1;
//             scorecards[i].redemptionWeight = 1_000_000_000;
//         }

//         targets[0] = address(_nft);
//         calldatas[0] = abi.encodeCall(
//             _nft.setTierRedemptionWeights,
//             scorecards
//         );

//         // Forward time so proposals can be created
//         vm.warp(block.timestamp + _governor.proposalCreationThreshold() + 1);

//         // Create the proposal
//         uint256 _proposalId = _governor.propose(
//             targets,
//             values,
//             calldatas,
//             "Governance!"
//         );

//         // Forward time so voting becomes active
//         vm.roll(block.number + _governor.votingDelay() + 1);

//         // All the users vote
//         // 0 = Against
//         // 1 = For
//         // 2 = Abstain
//         for (uint256 i = 0; i < _users.length; i++) {
//             vm.prank(_users[i]);
//             _governor.castVote(_proposalId, 1);
//         }

//         // Forward time to the block after voting closes
//         vm.roll(_governor.proposalDeadline(_proposalId) + 1);

//         vm.expectRevert(
//             abi.encodeWithSignature("INVALID_REDEMPTION_WEIGHTS()")
//         );
//         // Execute the proposal
//         _governor.execute(targets, values, calldatas, keccak256("Governance!"));
//     }

//     function testWithProposalCreationRightAfterMinting() public {
//         uint8 nTiers = 10;
//         address[] memory _users = new address[](nTiers);

//         (
//             uint256 _projectId,
//             DefifaTiered721Delegate _nft,
//             DefifaGovernor _governor
//         ) = createDefifaProject(uint256(nTiers));

//         for (uint256 i = 0; i < nTiers; i++) {
//             // Generate a new address for each tier
//             _users[i] = address(
//                 bytes20(keccak256(abi.encode("user", Strings.toString(i))))
//             );

//             // fund user
//             vm.deal(_users[i], 1 ether);

//             // Build metadata to buy specific NFT
//             uint16[] memory rawMetadata = new uint16[](1);
//             rawMetadata[0] = uint16(i + 1); // reward tier, 1 indexed
//             bytes memory metadata = abi.encode(
//                 bytes32(0),
//                 type(IJB721Delegate).interfaceId,
//                 false,
//                 false,
//                 false,
//                 rawMetadata
//             );

//             // Pay to the project and mint an NFT
//             vm.prank(_users[i]);
//             _terminals[0].pay{value: 1 ether}(
//                 _projectId,
//                 1 ether,
//                 address(0),
//                 _users[i],
//                 0,
//                 true,
//                 "",
//                 metadata
//             );

//             // Set the delegate as the user themselves
//             // vm.prank(_users[i]);
//             // _nft.setTierDelegate(_users[i], uint256(i + 1));

//             // Forward 1 block, user should receive all the voting power of the tier, as its the only NFT
//             vm.roll(block.number + 1);
//             assertEq(
//                 _governor.MAX_VOTING_POWER_TIER(),
//                 _governor.getVotes(_users[i], block.number - 1)
//             );
//         }

//         address[] memory targets = new address[](1);
//         uint256[] memory values = new uint256[](1);
//         bytes[] memory calldatas = new bytes[](1);

//         // Generate the scorecards
//         DefifaTierRedemptionWeight[]
//             memory scorecards = new DefifaTierRedemptionWeight[](nTiers);

//         for (uint256 i = 0; i < scorecards.length; i++) {
//             scorecards[i].id = i + 1;
//             scorecards[i].redemptionWeight = 1_000_000_000;
//         }

//         targets[0] = address(_nft);
//         calldatas[0] = abi.encodeCall(
//             _nft.setTierRedemptionWeights,
//             scorecards
//         );

//         vm.expectRevert(
//             abi.encodeWithSignature(
//                 "PROPOSAL_CREATION_THRESHOLD_NOT_REACHED_YET()"
//             )
//         );

//         // Create the proposal
//         uint256 _proposalId = _governor.propose(
//             targets,
//             values,
//             calldatas,
//             "Governance!"
//         );
//     }

//     function testRedeem() public {
//         uint8 nTiers = 10;
//         address[] memory _users = new address[](nTiers);

//         (
//             uint256 _projectId,
//             DefifaTiered721Delegate _nft,
//             DefifaGovernor _governor
//         ) = createDefifaProject(uint256(nTiers));

//         for (uint256 i = 0; i < nTiers; i++) {
//             // Generate a new address for each tier
//             _users[i] = address(
//                 bytes20(keccak256(abi.encode("user", Strings.toString(i))))
//             );

//             // fund user
//             vm.deal(_users[i], 1 ether);

//             // Build metadata to buy specific NFT
//             uint16[] memory rawMetadata = new uint16[](1);
//             rawMetadata[0] = uint16(i + 1); // reward tier, 1 indexed
//             bytes memory metadata = abi.encode(
//                 bytes32(0),
//                 type(IJB721Delegate).interfaceId,
//                 false,
//                 false,
//                 false,
//                 rawMetadata
//             );

//             // Pay to the project and mint an NFT
//             vm.prank(_users[i]);
//             _terminals[0].pay{value: 1 ether}(
//                 _projectId,
//                 1 ether,
//                 address(0),
//                 _users[i],
//                 0,
//                 true,
//                 "",
//                 metadata
//             );

//             // Set the delegate as the user themselves
//             // vm.prank(_users[i]);
//             // _nft.setTierDelegate(_users[i], uint256(i + 1));

//             // Forward 1 block, user should receive all the voting power of the tier, as its the only NFT
//             vm.roll(block.number + 1);
//             assertEq(
//                 _governor.MAX_VOTING_POWER_TIER(),
//                 _governor.getVotes(_users[i], block.number - 1)
//             );
//         }

//         address[] memory targets = new address[](1);
//         uint256[] memory values = new uint256[](1);
//         bytes[] memory calldatas = new bytes[](1);

//         // Generate the scorecards
//         DefifaTierRedemptionWeight[]
//             memory scorecards = new DefifaTierRedemptionWeight[](nTiers);

//         for (uint256 i = 0; i < scorecards.length; i++) {
//             scorecards[i].id = i + 1;
//             scorecards[i].redemptionWeight = 1_000_000_000 / scorecards.length;
//         }

//         targets[0] = address(_nft);
//         calldatas[0] = abi.encodeCall(
//             _nft.setTierRedemptionWeights,
//             scorecards
//         );

//         // Forward time so proposals can be created
//         vm.warp(block.timestamp + _governor.proposalCreationThreshold() + 1);

//         // Create the proposal
//         uint256 _proposalId = _governor.propose(
//             targets,
//             values,
//             calldatas,
//             "Governance!"
//         );

//         // Forward time so voting becomes active
//         vm.roll(block.number + _governor.votingDelay() + 1);

//         // All the users vote
//         // 0 = Against
//         // 1 = For
//         // 2 = Abstain
//         for (uint256 i = 0; i < _users.length; i++) {
//             vm.prank(_users[i]);
//             _governor.castVote(_proposalId, 1);
//         }

//         // Forward time to the block after voting closes
//         vm.roll(_governor.proposalDeadline(_proposalId) + 1);

//         // Execute the proposal
//         _governor.execute(targets, values, calldatas, keccak256("Governance!"));

//         for (uint256 i = 0; i < nTiers; i++) {
//             // Build metadata to buy specific NFT
//             uint256[] memory _tokenList = new uint256[](1);
//             _tokenList[0] = _generateTokenId(i + 1, 1);

//             assert(_nft.balanceOf(_users[i]) > 0);

//             // Redeem funds from the project and burn the nft
//             vm.prank(address(_terminals[0]));
//             _nft.didRedeem(
//                 JBDidRedeemData({
//                     holder: _users[i],
//                     projectId: _projectId,
//                     currentFundingCycleConfiguration: 1,
//                     projectTokenCount: 0,
//                     reclaimedAmount: JBTokenAmount({
//                         token: address(0),
//                         value: 0,
//                         decimals: 0,
//                         currency: 0
//                     }),
//                     forwardedAmount: JBTokenAmount({
//                         token: address(0),
//                         value: 0,
//                         decimals: 0,
//                         currency: 0
//                     }), // 0 fwd to delegate
//                     beneficiary: payable(_users[i]),
//                     memo: "",
//                     metadata: abi.encode(_tokenList)
//                 })
//             );
//             assertEq(_nft.balanceOf(_users[i]), 0);
//         }
//     }

//     // function testFuzzSetRedemptionRates(
//     //     DefifaTierRedemptionWeight[] calldata scorecards,
//     //     uint8 nTiers
//     // ) public {
//     //     vm.assume(scorecards.length > 0);
//     //     // to make sure quorum is reached
//     //     vm.assume(nTiers > 1);

//     //     address[] memory _users = new address[](nTiers);
//     //     (
//     //         uint256 _projectId,
//     //         DefifaTiered721Delegate _nft,
//     //         DefifaGovernor _governor
//     //     ) = createDefifaProject(uint256(nTiers));

//     //     for (uint256 i = 0; i < scorecards.length; i++) {
//     //         vm.assume(scorecards[i].id < 500);
//     //         vm.assume(scorecards[i].redemptionWeight <= 1_000_000_000 / scorecards.length);
//     //     }

//     //     for (uint256 i = 0; i < nTiers; i++) {
//     //         // Generate a new address for each tier
//     //         _users[i] = address(
//     //             bytes20(keccak256(abi.encode("user", Strings.toString(i))))
//     //         );

//     //         // fund user
//     //         vm.deal(_users[i], 1 ether);

//     //         // Build metadata to buy specific NFT
//     //         uint16[] memory rawMetadata = new uint16[](1);
//     //         rawMetadata[0] = uint16(i + 1); // reward tier, 1 indexed
//     //         bytes memory metadata = abi.encode(
//     //             bytes32(0),
//     //             type(IJB721Delegate).interfaceId,
//     //             false,
//     //             false,
//     //             false,
//     //             rawMetadata
//     //         );

//     //         // Pay to the project and mint an NFT
//     //         vm.prank(_users[i]);
//     //         _terminals[0].pay{value: 1 ether}(
//     //             _projectId,
//     //             1 ether,
//     //             address(0),
//     //             _users[i],
//     //             0,
//     //             true,
//     //             "",
//     //             metadata
//     //         );

//     //         // Set the delegate as the user themselves
//     //         vm.prank(_users[i]);
//     //         _nft.setTierDelegate(_users[i], uint256(i + 1));

//     //         // Forward 1 block, user should receive all the voting power of the tier, as its the only NFT
//     //         vm.roll(block.number + 1);
//     //         assertEq(
//     //             _governor.MAX_VOTING_POWER_TIER(),
//     //             _governor.getVotes(_users[i], block.number - 1)
//     //         );
//     //     }

//     //     address[] memory targets = new address[](1);
//     //     uint256[] memory values = new uint256[](1);
//     //     bytes[] memory calldatas = new bytes[](1);

//     //     targets[0] = address(_nft);
//     //     calldatas[0] = abi.encodeCall(
//     //         _nft.setTierRedemptionWeights,
//     //         scorecards
//     //     );

//     //     // Forward time so proposals can be created
//     //     vm.warp(block.timestamp + _governor.proposalCreationThreshold() + 1);

//     //     // Create the proposal
//     //     uint256 _proposalId = _governor.propose(
//     //         targets,
//     //         values,
//     //         calldatas,
//     //         "Governance!"
//     //     );

//     //     // Forward time so voting becomes active
//     //     vm.roll(block.number + _governor.votingDelay() + 1);

//     //     // All the users vote
//     //     // 0 = Against
//     //     // 1 = For
//     //     // 2 = Abstain
//     //     for (uint256 i = 0; i < _users.length; i++) {
//     //         vm.prank(_users[i]);
//     //         _governor.castVote(_proposalId, 1);
//     //     }

//     //     // Forward time to the block after voting closes
//     //     vm.roll(_governor.proposalDeadline(_proposalId) + 1);

//     //     // uint256 _cumulativeRedemptionWeight;
//     //     // for (uint256 i = 0; i < scorecards.length; i++) {
//     //     //     _cumulativeRedemptionWeight += scorecards[i].redemptionWeight;
//     //     // }
//     //     // if (_cumulativeRedemptionWeight > 1_000_000_000) {
//     //     //     vm.expectRevert(
//     //     //         abi.encodeWithSignature("INVALID_REDEMPTION_WEIGHTS()")
//     //     //     );
//     //     // }

//     //     // // Execute the proposal
//     //     _governor.execute(targets, values, calldatas, keccak256("Governance!"));

//     //     // Verify that the redemptionWeights actually changed
//     //     for (uint256 i = 0; i < scorecards.length; i++) {
//     //         // since there can be a case of duplicate id's hence modified this check & to make sure we have enough inputs the redemption weight can be 0 as well
//     //         if (scorecards[i].redemptionWeight != 0) {
//     //             assert(_nft.tierRedemptionWeights(scorecards[i].id) >= 0);
//     //         }
//     //     }
//     // }

//     // ----- internal helpers ------
//     function createDefifaProject(uint256 nTiers)
//         internal
//         returns (
//             uint256 projectId,
//             DefifaTiered721Delegate nft,
//             DefifaGovernor governor
//         )
//     {
//         (
//             JBDeployTiered721DelegateData memory NFTRewardDeployerData,
//             JBLaunchProjectData memory launchProjectData
//         ) = createData(nTiers);

//         projectId = _jbController.projects().count() + 1;

//         nft = new DefifaTiered721Delegate(
//             projectId,
//             NFTRewardDeployerData.directory,
//             NFTRewardDeployerData.name,
//             NFTRewardDeployerData.symbol,
//             NFTRewardDeployerData.fundingCycleStore,
//             NFTRewardDeployerData.baseUri,
//             NFTRewardDeployerData.tokenUriResolver,
//             NFTRewardDeployerData.contractUri,
//             NFTRewardDeployerData.tiers,
//             NFTRewardDeployerData.store,
//             NFTRewardDeployerData.flags
//         );

//         launchProjectData.metadata.dataSource = address(nft);
//         launchProjectData.metadata.useDataSourceForPay = true;
//         launchProjectData.metadata.useDataSourceForRedeem = true;

//         _jbController.launchProjectFor(
//             projectOwner, // owner
//             launchProjectData.projectMetadata,
//             launchProjectData.data,
//             launchProjectData.metadata,
//             launchProjectData.mustStartAtOrAfter,
//             launchProjectData.groupedSplits,
//             launchProjectData.fundAccessConstraints,
//             launchProjectData.terminals,
//             launchProjectData.memo
//         );

//         governor = new DefifaGovernor(nft, 1 days);

//         // Transfer the ownership so governance can control the settings of the RewardsNFT
//         nft.transferOwnership(address(governor));
//     }

//     // Create launchProjectFor(..) payload
//     string name = "NAME";
//     string symbol = "SYM";
//     string baseUri = "http://www.null.com/";
//     string contractUri = "ipfs://null";
//     address reserveBeneficiary =
//         address(bytes20(keccak256("reserveBeneficiary")));
//     //QmWmyoMoctfbAaiEs2G46gpeUmhqFRDW6KWo64y5r581Vz
//     bytes32[] tokenUris = [
//         bytes32(
//             0x7D5A99F603F231D53A4F39D1521F98D2E8BB279CF29BEBFD0687DC98458E7F89
//         ),
//         bytes32(
//             0x7D5A99F603F231D53A4F39D1521F98D2E8BB279CF29BEBFD0687DC98458E7F89
//         ),
//         bytes32(
//             0x7D5A99F603F231D53A4F39D1521F98D2E8BB279CF29BEBFD0687DC98458E7F89
//         ),
//         bytes32(
//             0x7D5A99F603F231D53A4F39D1521F98D2E8BB279CF29BEBFD0687DC98458E7F89
//         ),
//         bytes32(
//             0x7D5A99F603F231D53A4F39D1521F98D2E8BB279CF29BEBFD0687DC98458E7F89
//         ),
//         bytes32(
//             0x7D5A99F603F231D53A4F39D1521F98D2E8BB279CF29BEBFD0687DC98458E7F89
//         ),
//         bytes32(
//             0x7D5A99F603F231D53A4F39D1521F98D2E8BB279CF29BEBFD0687DC98458E7F89
//         ),
//         bytes32(
//             0x7D5A99F603F231D53A4F39D1521F98D2E8BB279CF29BEBFD0687DC98458E7F89
//         ),
//         bytes32(
//             0x7D5A99F603F231D53A4F39D1521F98D2E8BB279CF29BEBFD0687DC98458E7F89
//         ),
//         bytes32(
//             0x7D5A99F603F231D53A4F39D1521F98D2E8BB279CF29BEBFD0687DC98458E7F89
//         )
//     ];

//     function _generateTokenId(uint256 _tierId, uint256 _tokenNumber)
//         internal
//         pure
//         returns (uint256 tokenId)
//     {
//         // The tier ID in the first 16 bits.
//         tokenId = _tierId;

//         // The token number in the rest.
//         tokenId |= _tokenNumber << 16;
//     }

//     function createData(uint256 n_tiers)
//         internal
//         returns (
//             JBDeployTiered721DelegateData memory NFTRewardDeployerData,
//             JBLaunchProjectData memory launchProjectData
//         )
//     {
//         JB721TierParams[] memory tierParams = new JB721TierParams[](n_tiers);

//         for (uint256 i; i < n_tiers; i++) {
//             tierParams[i] = JB721TierParams({
//                 contributionFloor: 1 ether,
//                 lockedUntil: 0,
//                 initialQuantity: 1000,
//                 votingUnits: 100,
//                 reservedRate: 1001,
//                 reservedTokenBeneficiary: address(0),
//                 encodedIPFSUri: tokenUris[i % tokenUris.length], // this way we dont need more tokenUris
//                 shouldUseBeneficiaryAsDefault: false
//             });
//         }

//         NFTRewardDeployerData = JBDeployTiered721DelegateData({
//             directory: _jbDirectory,
//             name: name,
//             symbol: symbol,
//             fundingCycleStore: _jbFundingCycleStore,
//             baseUri: baseUri,
//             tokenUriResolver: IJBTokenUriResolver(address(0)),
//             contractUri: contractUri,
//             owner: _projectOwner,
//             tiers: tierParams,
//             reservedTokenBeneficiary: reserveBeneficiary,
//             store: new JBTiered721DelegateStore(),
//             flags: JBTiered721Flags({
//                 lockReservedTokenChanges: false,
//                 lockVotingUnitChanges: false
//             })
//         });

//         launchProjectData = JBLaunchProjectData({
//             projectMetadata: _projectMetadata,
//             data: _data,
//             metadata: _metadata,
//             mustStartAtOrAfter: 0,
//             groupedSplits: _groupedSplits,
//             fundAccessConstraints: _fundAccessConstraints,
//             terminals: _terminals,
//             memo: ""
//         });
//     }
// }
>>>>>>> b9c6835b
<|MERGE_RESOLUTION|>--- conflicted
+++ resolved
@@ -1,4 +1,4 @@
-<<<<<<< HEAD
+
 // SPDX-License-Identifier: UNLICENSED
 pragma solidity ^0.8.13;
 
@@ -327,819 +327,4 @@
             memo: ""
         });
     }
-}
-=======
-// // SPDX-License-Identifier: UNLICENSED
-// pragma solidity ^0.8.13;
-
-// import "forge-std/Test.sol";
-// import "../src/DefifaGovernor.sol";
-// import "../src/DefifaTiered721Delegate.sol";
-
-// import "@jbx-protocol/juice-nft-rewards/contracts/forge-test/utils/TestBaseWorkflow.sol";
-// import "@jbx-protocol/juice-nft-rewards/contracts/structs/JBDeployTiered721DelegateData.sol";
-// import "@jbx-protocol/juice-nft-rewards/contracts/structs/JBLaunchProjectData.sol";
-// import "@jbx-protocol/juice-nft-rewards/contracts/JBTiered721DelegateStore.sol";
-
-// contract DefifaGovernorTest is TestBaseWorkflow {
-//     DefifaGovernor public governor;
-//     DefifaTiered721Delegate public nfts;
-
-//     address projectOwner = address(bytes20(keccak256("projectOwner")));
-
-//     function setUp() public virtual override {
-//         super.setUp();
-//     }
-
-//     function testReceiveVotingPower(uint8 nTiers, uint8 tier) public {
-//         vm.assume(nTiers >= tier);
-//         vm.assume(tier != 0);
-
-//         address _user = address(bytes20(keccak256("user")));
-
-//         (
-//             uint256 _projectId,
-//             DefifaTiered721Delegate _nft,
-//             DefifaGovernor _governor
-//         ) = createDefifaProject(uint256(nTiers));
-
-//         // User should have no voting power
-//         assertEq(_governor.getVotes(_user, block.number - 1), 0);
-
-//         // fund user
-//         vm.deal(_user, 1 ether);
-
-//         // Build metadata to buy specific NFT
-//         uint16[] memory rawMetadata = new uint16[](1);
-//         rawMetadata[0] = uint16(tier); // reward tier
-//         bytes memory metadata = abi.encode(
-//             bytes32(0),
-//             type(IJB721Delegate).interfaceId,
-//             false,
-//             false,
-//             false,
-//             rawMetadata
-//         );
-
-//         // Pay to the project and mint an NFT
-//         vm.prank(_user);
-//         _terminals[0].pay{value: 1 ether}(
-//             _projectId,
-//             1 ether,
-//             address(0),
-//             _user,
-//             0,
-//             true,
-//             "",
-//             metadata
-//         );
-
-//         // Set the delegate as the user themselves
-//         vm.prank(_user);
-//         // TODO: update tests
-//         // _nft.setTierDelegate(_user, uint256(tier));
-
-//         // Forward 1 block, user should receive all the voting power of the tier, as its the only NFT
-//         vm.roll(block.number + 1);
-//         assertEq(
-//             _governor.MAX_VOTING_POWER_TIER(),
-//             _governor.getVotes(_user, block.number - 1)
-//         );
-//     }
-
-//     function testSetRedemptionRates() public {
-//         uint8 nTiers = 10;
-//         address[] memory _users = new address[](nTiers);
-
-//         (
-//             uint256 _projectId,
-//             DefifaTiered721Delegate _nft,
-//             DefifaGovernor _governor
-//         ) = createDefifaProject(uint256(nTiers));
-
-//         for (uint256 i = 0; i < nTiers; i++) {
-//             // Generate a new address for each tier
-//             _users[i] = address(
-//                 bytes20(keccak256(abi.encode("user", Strings.toString(i))))
-//             );
-
-//             // fund user
-//             vm.deal(_users[i], 1 ether);
-
-//             // Build metadata to buy specific NFT
-//             uint16[] memory rawMetadata = new uint16[](1);
-//             rawMetadata[0] = uint16(i + 1); // reward tier, 1 indexed
-//             bytes memory metadata = abi.encode(
-//                 bytes32(0),
-//                 type(IJB721Delegate).interfaceId,
-//                 false,
-//                 false,
-//                 false,
-//                 rawMetadata
-//             );
-
-//             // Pay to the project and mint an NFT
-//             vm.prank(_users[i]);
-//             _terminals[0].pay{value: 1 ether}(
-//                 _projectId,
-//                 1 ether,
-//                 address(0),
-//                 _users[i],
-//                 0,
-//                 true,
-//                 "",
-//                 metadata
-//             );
-
-//             // Set the delegate as the user themselves
-//             // vm.prank(_users[i]);
-//             // _nft.setTierDelegate(_users[i], uint256(i + 1));
-
-//             // Forward 1 block, user should receive all the voting power of the tier, as its the only NFT
-//             vm.roll(block.number + 1);
-//             assertEq(
-//                 _governor.MAX_VOTING_POWER_TIER(),
-//                 _governor.getVotes(_users[i], block.number - 1)
-//             );
-//         }
-
-//         address[] memory targets = new address[](1);
-//         uint256[] memory values = new uint256[](1);
-//         bytes[] memory calldatas = new bytes[](1);
-
-//         // Generate the scorecards
-//         DefifaTierRedemptionWeight[]
-//             memory scorecards = new DefifaTierRedemptionWeight[](nTiers);
-
-//         for (uint256 i = 0; i < scorecards.length; i++) {
-//             scorecards[i].id = i + 1;
-//             scorecards[i].redemptionWeight = 1_000_000_000 / scorecards.length;
-//         }
-
-//         targets[0] = address(_nft);
-//         calldatas[0] = abi.encodeCall(
-//             _nft.setTierRedemptionWeights,
-//             scorecards
-//         );
-
-//         // Forward time so proposals can be created
-//         vm.warp(block.timestamp + _governor.proposalCreationThreshold() + 1);
-
-//         // Create the proposal
-//         uint256 _proposalId = _governor.propose(
-//             targets,
-//             values,
-//             calldatas,
-//             "Governance!"
-//         );
-
-//         // Forward time so voting becomes active
-//         vm.roll(block.number + _governor.votingDelay() + 1);
-
-//         // All the users vote
-//         // 0 = Against
-//         // 1 = For
-//         // 2 = Abstain
-//         for (uint256 i = 0; i < _users.length; i++) {
-//             vm.prank(_users[i]);
-//             _governor.castVote(_proposalId, 1);
-//         }
-
-//         // Forward time to the block after voting closes
-//         vm.roll(_governor.proposalDeadline(_proposalId) + 1);
-
-//         // Execute the proposal
-//         _governor.execute(targets, values, calldatas, keccak256("Governance!"));
-
-//         // Verify that the redemptionWeights actually changed
-//         for (uint256 i = 0; i < scorecards.length; i++) {
-//             assertEq(
-//                 _nft.tierRedemptionWeights(scorecards[i].id),
-//                 scorecards[i].redemptionWeight
-//             );
-//             scorecards[i].id = i + 1;
-//             scorecards[i].redemptionWeight = 1_000_000_000 / scorecards.length;
-//         }
-//     }
-
-//     function testWithInvalidRedemptionRates() public {
-//         uint8 nTiers = 10;
-//         address[] memory _users = new address[](nTiers);
-
-//         (
-//             uint256 _projectId,
-//             DefifaTiered721Delegate _nft,
-//             DefifaGovernor _governor
-//         ) = createDefifaProject(uint256(nTiers));
-
-//         for (uint256 i = 0; i < nTiers; i++) {
-//             // Generate a new address for each tier
-//             _users[i] = address(
-//                 bytes20(keccak256(abi.encode("user", Strings.toString(i))))
-//             );
-
-//             // fund user
-//             vm.deal(_users[i], 1 ether);
-
-//             // Build metadata to buy specific NFT
-//             uint16[] memory rawMetadata = new uint16[](1);
-//             rawMetadata[0] = uint16(i + 1); // reward tier, 1 indexed
-//             bytes memory metadata = abi.encode(
-//                 bytes32(0),
-//                 type(IJB721Delegate).interfaceId,
-//                 false,
-//                 false,
-//                 false,
-//                 rawMetadata
-//             );
-
-//             // Pay to the project and mint an NFT
-//             vm.prank(_users[i]);
-//             _terminals[0].pay{value: 1 ether}(
-//                 _projectId,
-//                 1 ether,
-//                 address(0),
-//                 _users[i],
-//                 0,
-//                 true,
-//                 "",
-//                 metadata
-//             );
-
-//             // Set the delegate as the user themselves
-//             // TODO: update tests
-//             // vm.prank(_users[i]);
-//             // _nft.setTierDelegate(_users[i], uint256(i + 1));
-
-//             // Forward 1 block, user should receive all the voting power of the tier, as its the only NFT
-//             vm.roll(block.number + 1);
-//             assertEq(
-//                 _governor.MAX_VOTING_POWER_TIER(),
-//                 _governor.getVotes(_users[i], block.number - 1)
-//             );
-//         }
-
-//         address[] memory targets = new address[](1);
-//         uint256[] memory values = new uint256[](1);
-//         bytes[] memory calldatas = new bytes[](1);
-
-//         // Generate the scorecards
-//         DefifaTierRedemptionWeight[]
-//             memory scorecards = new DefifaTierRedemptionWeight[](nTiers);
-
-//         for (uint256 i = 0; i < scorecards.length; i++) {
-//             scorecards[i].id = i + 1;
-//             scorecards[i].redemptionWeight = 1_000_000_000;
-//         }
-
-//         targets[0] = address(_nft);
-//         calldatas[0] = abi.encodeCall(
-//             _nft.setTierRedemptionWeights,
-//             scorecards
-//         );
-
-//         // Forward time so proposals can be created
-//         vm.warp(block.timestamp + _governor.proposalCreationThreshold() + 1);
-
-//         // Create the proposal
-//         uint256 _proposalId = _governor.propose(
-//             targets,
-//             values,
-//             calldatas,
-//             "Governance!"
-//         );
-
-//         // Forward time so voting becomes active
-//         vm.roll(block.number + _governor.votingDelay() + 1);
-
-//         // All the users vote
-//         // 0 = Against
-//         // 1 = For
-//         // 2 = Abstain
-//         for (uint256 i = 0; i < _users.length; i++) {
-//             vm.prank(_users[i]);
-//             _governor.castVote(_proposalId, 1);
-//         }
-
-//         // Forward time to the block after voting closes
-//         vm.roll(_governor.proposalDeadline(_proposalId) + 1);
-
-//         vm.expectRevert(
-//             abi.encodeWithSignature("INVALID_REDEMPTION_WEIGHTS()")
-//         );
-//         // Execute the proposal
-//         _governor.execute(targets, values, calldatas, keccak256("Governance!"));
-//     }
-
-//     function testWithProposalCreationRightAfterMinting() public {
-//         uint8 nTiers = 10;
-//         address[] memory _users = new address[](nTiers);
-
-//         (
-//             uint256 _projectId,
-//             DefifaTiered721Delegate _nft,
-//             DefifaGovernor _governor
-//         ) = createDefifaProject(uint256(nTiers));
-
-//         for (uint256 i = 0; i < nTiers; i++) {
-//             // Generate a new address for each tier
-//             _users[i] = address(
-//                 bytes20(keccak256(abi.encode("user", Strings.toString(i))))
-//             );
-
-//             // fund user
-//             vm.deal(_users[i], 1 ether);
-
-//             // Build metadata to buy specific NFT
-//             uint16[] memory rawMetadata = new uint16[](1);
-//             rawMetadata[0] = uint16(i + 1); // reward tier, 1 indexed
-//             bytes memory metadata = abi.encode(
-//                 bytes32(0),
-//                 type(IJB721Delegate).interfaceId,
-//                 false,
-//                 false,
-//                 false,
-//                 rawMetadata
-//             );
-
-//             // Pay to the project and mint an NFT
-//             vm.prank(_users[i]);
-//             _terminals[0].pay{value: 1 ether}(
-//                 _projectId,
-//                 1 ether,
-//                 address(0),
-//                 _users[i],
-//                 0,
-//                 true,
-//                 "",
-//                 metadata
-//             );
-
-//             // Set the delegate as the user themselves
-//             // vm.prank(_users[i]);
-//             // _nft.setTierDelegate(_users[i], uint256(i + 1));
-
-//             // Forward 1 block, user should receive all the voting power of the tier, as its the only NFT
-//             vm.roll(block.number + 1);
-//             assertEq(
-//                 _governor.MAX_VOTING_POWER_TIER(),
-//                 _governor.getVotes(_users[i], block.number - 1)
-//             );
-//         }
-
-//         address[] memory targets = new address[](1);
-//         uint256[] memory values = new uint256[](1);
-//         bytes[] memory calldatas = new bytes[](1);
-
-//         // Generate the scorecards
-//         DefifaTierRedemptionWeight[]
-//             memory scorecards = new DefifaTierRedemptionWeight[](nTiers);
-
-//         for (uint256 i = 0; i < scorecards.length; i++) {
-//             scorecards[i].id = i + 1;
-//             scorecards[i].redemptionWeight = 1_000_000_000;
-//         }
-
-//         targets[0] = address(_nft);
-//         calldatas[0] = abi.encodeCall(
-//             _nft.setTierRedemptionWeights,
-//             scorecards
-//         );
-
-//         vm.expectRevert(
-//             abi.encodeWithSignature(
-//                 "PROPOSAL_CREATION_THRESHOLD_NOT_REACHED_YET()"
-//             )
-//         );
-
-//         // Create the proposal
-//         uint256 _proposalId = _governor.propose(
-//             targets,
-//             values,
-//             calldatas,
-//             "Governance!"
-//         );
-//     }
-
-//     function testRedeem() public {
-//         uint8 nTiers = 10;
-//         address[] memory _users = new address[](nTiers);
-
-//         (
-//             uint256 _projectId,
-//             DefifaTiered721Delegate _nft,
-//             DefifaGovernor _governor
-//         ) = createDefifaProject(uint256(nTiers));
-
-//         for (uint256 i = 0; i < nTiers; i++) {
-//             // Generate a new address for each tier
-//             _users[i] = address(
-//                 bytes20(keccak256(abi.encode("user", Strings.toString(i))))
-//             );
-
-//             // fund user
-//             vm.deal(_users[i], 1 ether);
-
-//             // Build metadata to buy specific NFT
-//             uint16[] memory rawMetadata = new uint16[](1);
-//             rawMetadata[0] = uint16(i + 1); // reward tier, 1 indexed
-//             bytes memory metadata = abi.encode(
-//                 bytes32(0),
-//                 type(IJB721Delegate).interfaceId,
-//                 false,
-//                 false,
-//                 false,
-//                 rawMetadata
-//             );
-
-//             // Pay to the project and mint an NFT
-//             vm.prank(_users[i]);
-//             _terminals[0].pay{value: 1 ether}(
-//                 _projectId,
-//                 1 ether,
-//                 address(0),
-//                 _users[i],
-//                 0,
-//                 true,
-//                 "",
-//                 metadata
-//             );
-
-//             // Set the delegate as the user themselves
-//             // vm.prank(_users[i]);
-//             // _nft.setTierDelegate(_users[i], uint256(i + 1));
-
-//             // Forward 1 block, user should receive all the voting power of the tier, as its the only NFT
-//             vm.roll(block.number + 1);
-//             assertEq(
-//                 _governor.MAX_VOTING_POWER_TIER(),
-//                 _governor.getVotes(_users[i], block.number - 1)
-//             );
-//         }
-
-//         address[] memory targets = new address[](1);
-//         uint256[] memory values = new uint256[](1);
-//         bytes[] memory calldatas = new bytes[](1);
-
-//         // Generate the scorecards
-//         DefifaTierRedemptionWeight[]
-//             memory scorecards = new DefifaTierRedemptionWeight[](nTiers);
-
-//         for (uint256 i = 0; i < scorecards.length; i++) {
-//             scorecards[i].id = i + 1;
-//             scorecards[i].redemptionWeight = 1_000_000_000 / scorecards.length;
-//         }
-
-//         targets[0] = address(_nft);
-//         calldatas[0] = abi.encodeCall(
-//             _nft.setTierRedemptionWeights,
-//             scorecards
-//         );
-
-//         // Forward time so proposals can be created
-//         vm.warp(block.timestamp + _governor.proposalCreationThreshold() + 1);
-
-//         // Create the proposal
-//         uint256 _proposalId = _governor.propose(
-//             targets,
-//             values,
-//             calldatas,
-//             "Governance!"
-//         );
-
-//         // Forward time so voting becomes active
-//         vm.roll(block.number + _governor.votingDelay() + 1);
-
-//         // All the users vote
-//         // 0 = Against
-//         // 1 = For
-//         // 2 = Abstain
-//         for (uint256 i = 0; i < _users.length; i++) {
-//             vm.prank(_users[i]);
-//             _governor.castVote(_proposalId, 1);
-//         }
-
-//         // Forward time to the block after voting closes
-//         vm.roll(_governor.proposalDeadline(_proposalId) + 1);
-
-//         // Execute the proposal
-//         _governor.execute(targets, values, calldatas, keccak256("Governance!"));
-
-//         for (uint256 i = 0; i < nTiers; i++) {
-//             // Build metadata to buy specific NFT
-//             uint256[] memory _tokenList = new uint256[](1);
-//             _tokenList[0] = _generateTokenId(i + 1, 1);
-
-//             assert(_nft.balanceOf(_users[i]) > 0);
-
-//             // Redeem funds from the project and burn the nft
-//             vm.prank(address(_terminals[0]));
-//             _nft.didRedeem(
-//                 JBDidRedeemData({
-//                     holder: _users[i],
-//                     projectId: _projectId,
-//                     currentFundingCycleConfiguration: 1,
-//                     projectTokenCount: 0,
-//                     reclaimedAmount: JBTokenAmount({
-//                         token: address(0),
-//                         value: 0,
-//                         decimals: 0,
-//                         currency: 0
-//                     }),
-//                     forwardedAmount: JBTokenAmount({
-//                         token: address(0),
-//                         value: 0,
-//                         decimals: 0,
-//                         currency: 0
-//                     }), // 0 fwd to delegate
-//                     beneficiary: payable(_users[i]),
-//                     memo: "",
-//                     metadata: abi.encode(_tokenList)
-//                 })
-//             );
-//             assertEq(_nft.balanceOf(_users[i]), 0);
-//         }
-//     }
-
-//     // function testFuzzSetRedemptionRates(
-//     //     DefifaTierRedemptionWeight[] calldata scorecards,
-//     //     uint8 nTiers
-//     // ) public {
-//     //     vm.assume(scorecards.length > 0);
-//     //     // to make sure quorum is reached
-//     //     vm.assume(nTiers > 1);
-
-//     //     address[] memory _users = new address[](nTiers);
-//     //     (
-//     //         uint256 _projectId,
-//     //         DefifaTiered721Delegate _nft,
-//     //         DefifaGovernor _governor
-//     //     ) = createDefifaProject(uint256(nTiers));
-
-//     //     for (uint256 i = 0; i < scorecards.length; i++) {
-//     //         vm.assume(scorecards[i].id < 500);
-//     //         vm.assume(scorecards[i].redemptionWeight <= 1_000_000_000 / scorecards.length);
-//     //     }
-
-//     //     for (uint256 i = 0; i < nTiers; i++) {
-//     //         // Generate a new address for each tier
-//     //         _users[i] = address(
-//     //             bytes20(keccak256(abi.encode("user", Strings.toString(i))))
-//     //         );
-
-//     //         // fund user
-//     //         vm.deal(_users[i], 1 ether);
-
-//     //         // Build metadata to buy specific NFT
-//     //         uint16[] memory rawMetadata = new uint16[](1);
-//     //         rawMetadata[0] = uint16(i + 1); // reward tier, 1 indexed
-//     //         bytes memory metadata = abi.encode(
-//     //             bytes32(0),
-//     //             type(IJB721Delegate).interfaceId,
-//     //             false,
-//     //             false,
-//     //             false,
-//     //             rawMetadata
-//     //         );
-
-//     //         // Pay to the project and mint an NFT
-//     //         vm.prank(_users[i]);
-//     //         _terminals[0].pay{value: 1 ether}(
-//     //             _projectId,
-//     //             1 ether,
-//     //             address(0),
-//     //             _users[i],
-//     //             0,
-//     //             true,
-//     //             "",
-//     //             metadata
-//     //         );
-
-//     //         // Set the delegate as the user themselves
-//     //         vm.prank(_users[i]);
-//     //         _nft.setTierDelegate(_users[i], uint256(i + 1));
-
-//     //         // Forward 1 block, user should receive all the voting power of the tier, as its the only NFT
-//     //         vm.roll(block.number + 1);
-//     //         assertEq(
-//     //             _governor.MAX_VOTING_POWER_TIER(),
-//     //             _governor.getVotes(_users[i], block.number - 1)
-//     //         );
-//     //     }
-
-//     //     address[] memory targets = new address[](1);
-//     //     uint256[] memory values = new uint256[](1);
-//     //     bytes[] memory calldatas = new bytes[](1);
-
-//     //     targets[0] = address(_nft);
-//     //     calldatas[0] = abi.encodeCall(
-//     //         _nft.setTierRedemptionWeights,
-//     //         scorecards
-//     //     );
-
-//     //     // Forward time so proposals can be created
-//     //     vm.warp(block.timestamp + _governor.proposalCreationThreshold() + 1);
-
-//     //     // Create the proposal
-//     //     uint256 _proposalId = _governor.propose(
-//     //         targets,
-//     //         values,
-//     //         calldatas,
-//     //         "Governance!"
-//     //     );
-
-//     //     // Forward time so voting becomes active
-//     //     vm.roll(block.number + _governor.votingDelay() + 1);
-
-//     //     // All the users vote
-//     //     // 0 = Against
-//     //     // 1 = For
-//     //     // 2 = Abstain
-//     //     for (uint256 i = 0; i < _users.length; i++) {
-//     //         vm.prank(_users[i]);
-//     //         _governor.castVote(_proposalId, 1);
-//     //     }
-
-//     //     // Forward time to the block after voting closes
-//     //     vm.roll(_governor.proposalDeadline(_proposalId) + 1);
-
-//     //     // uint256 _cumulativeRedemptionWeight;
-//     //     // for (uint256 i = 0; i < scorecards.length; i++) {
-//     //     //     _cumulativeRedemptionWeight += scorecards[i].redemptionWeight;
-//     //     // }
-//     //     // if (_cumulativeRedemptionWeight > 1_000_000_000) {
-//     //     //     vm.expectRevert(
-//     //     //         abi.encodeWithSignature("INVALID_REDEMPTION_WEIGHTS()")
-//     //     //     );
-//     //     // }
-
-//     //     // // Execute the proposal
-//     //     _governor.execute(targets, values, calldatas, keccak256("Governance!"));
-
-//     //     // Verify that the redemptionWeights actually changed
-//     //     for (uint256 i = 0; i < scorecards.length; i++) {
-//     //         // since there can be a case of duplicate id's hence modified this check & to make sure we have enough inputs the redemption weight can be 0 as well
-//     //         if (scorecards[i].redemptionWeight != 0) {
-//     //             assert(_nft.tierRedemptionWeights(scorecards[i].id) >= 0);
-//     //         }
-//     //     }
-//     // }
-
-//     // ----- internal helpers ------
-//     function createDefifaProject(uint256 nTiers)
-//         internal
-//         returns (
-//             uint256 projectId,
-//             DefifaTiered721Delegate nft,
-//             DefifaGovernor governor
-//         )
-//     {
-//         (
-//             JBDeployTiered721DelegateData memory NFTRewardDeployerData,
-//             JBLaunchProjectData memory launchProjectData
-//         ) = createData(nTiers);
-
-//         projectId = _jbController.projects().count() + 1;
-
-//         nft = new DefifaTiered721Delegate(
-//             projectId,
-//             NFTRewardDeployerData.directory,
-//             NFTRewardDeployerData.name,
-//             NFTRewardDeployerData.symbol,
-//             NFTRewardDeployerData.fundingCycleStore,
-//             NFTRewardDeployerData.baseUri,
-//             NFTRewardDeployerData.tokenUriResolver,
-//             NFTRewardDeployerData.contractUri,
-//             NFTRewardDeployerData.tiers,
-//             NFTRewardDeployerData.store,
-//             NFTRewardDeployerData.flags
-//         );
-
-//         launchProjectData.metadata.dataSource = address(nft);
-//         launchProjectData.metadata.useDataSourceForPay = true;
-//         launchProjectData.metadata.useDataSourceForRedeem = true;
-
-//         _jbController.launchProjectFor(
-//             projectOwner, // owner
-//             launchProjectData.projectMetadata,
-//             launchProjectData.data,
-//             launchProjectData.metadata,
-//             launchProjectData.mustStartAtOrAfter,
-//             launchProjectData.groupedSplits,
-//             launchProjectData.fundAccessConstraints,
-//             launchProjectData.terminals,
-//             launchProjectData.memo
-//         );
-
-//         governor = new DefifaGovernor(nft, 1 days);
-
-//         // Transfer the ownership so governance can control the settings of the RewardsNFT
-//         nft.transferOwnership(address(governor));
-//     }
-
-//     // Create launchProjectFor(..) payload
-//     string name = "NAME";
-//     string symbol = "SYM";
-//     string baseUri = "http://www.null.com/";
-//     string contractUri = "ipfs://null";
-//     address reserveBeneficiary =
-//         address(bytes20(keccak256("reserveBeneficiary")));
-//     //QmWmyoMoctfbAaiEs2G46gpeUmhqFRDW6KWo64y5r581Vz
-//     bytes32[] tokenUris = [
-//         bytes32(
-//             0x7D5A99F603F231D53A4F39D1521F98D2E8BB279CF29BEBFD0687DC98458E7F89
-//         ),
-//         bytes32(
-//             0x7D5A99F603F231D53A4F39D1521F98D2E8BB279CF29BEBFD0687DC98458E7F89
-//         ),
-//         bytes32(
-//             0x7D5A99F603F231D53A4F39D1521F98D2E8BB279CF29BEBFD0687DC98458E7F89
-//         ),
-//         bytes32(
-//             0x7D5A99F603F231D53A4F39D1521F98D2E8BB279CF29BEBFD0687DC98458E7F89
-//         ),
-//         bytes32(
-//             0x7D5A99F603F231D53A4F39D1521F98D2E8BB279CF29BEBFD0687DC98458E7F89
-//         ),
-//         bytes32(
-//             0x7D5A99F603F231D53A4F39D1521F98D2E8BB279CF29BEBFD0687DC98458E7F89
-//         ),
-//         bytes32(
-//             0x7D5A99F603F231D53A4F39D1521F98D2E8BB279CF29BEBFD0687DC98458E7F89
-//         ),
-//         bytes32(
-//             0x7D5A99F603F231D53A4F39D1521F98D2E8BB279CF29BEBFD0687DC98458E7F89
-//         ),
-//         bytes32(
-//             0x7D5A99F603F231D53A4F39D1521F98D2E8BB279CF29BEBFD0687DC98458E7F89
-//         ),
-//         bytes32(
-//             0x7D5A99F603F231D53A4F39D1521F98D2E8BB279CF29BEBFD0687DC98458E7F89
-//         )
-//     ];
-
-//     function _generateTokenId(uint256 _tierId, uint256 _tokenNumber)
-//         internal
-//         pure
-//         returns (uint256 tokenId)
-//     {
-//         // The tier ID in the first 16 bits.
-//         tokenId = _tierId;
-
-//         // The token number in the rest.
-//         tokenId |= _tokenNumber << 16;
-//     }
-
-//     function createData(uint256 n_tiers)
-//         internal
-//         returns (
-//             JBDeployTiered721DelegateData memory NFTRewardDeployerData,
-//             JBLaunchProjectData memory launchProjectData
-//         )
-//     {
-//         JB721TierParams[] memory tierParams = new JB721TierParams[](n_tiers);
-
-//         for (uint256 i; i < n_tiers; i++) {
-//             tierParams[i] = JB721TierParams({
-//                 contributionFloor: 1 ether,
-//                 lockedUntil: 0,
-//                 initialQuantity: 1000,
-//                 votingUnits: 100,
-//                 reservedRate: 1001,
-//                 reservedTokenBeneficiary: address(0),
-//                 encodedIPFSUri: tokenUris[i % tokenUris.length], // this way we dont need more tokenUris
-//                 shouldUseBeneficiaryAsDefault: false
-//             });
-//         }
-
-//         NFTRewardDeployerData = JBDeployTiered721DelegateData({
-//             directory: _jbDirectory,
-//             name: name,
-//             symbol: symbol,
-//             fundingCycleStore: _jbFundingCycleStore,
-//             baseUri: baseUri,
-//             tokenUriResolver: IJBTokenUriResolver(address(0)),
-//             contractUri: contractUri,
-//             owner: _projectOwner,
-//             tiers: tierParams,
-//             reservedTokenBeneficiary: reserveBeneficiary,
-//             store: new JBTiered721DelegateStore(),
-//             flags: JBTiered721Flags({
-//                 lockReservedTokenChanges: false,
-//                 lockVotingUnitChanges: false
-//             })
-//         });
-
-//         launchProjectData = JBLaunchProjectData({
-//             projectMetadata: _projectMetadata,
-//             data: _data,
-//             metadata: _metadata,
-//             mustStartAtOrAfter: 0,
-//             groupedSplits: _groupedSplits,
-//             fundAccessConstraints: _fundAccessConstraints,
-//             terminals: _terminals,
-//             memo: ""
-//         });
-//     }
-// }
->>>>>>> b9c6835b
+}